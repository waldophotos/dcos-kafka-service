package org.apache.mesos.kafka.web;

import java.util.ArrayList;
import java.util.List;
import java.util.UUID;

import javax.ws.rs.GET;
import javax.ws.rs.PUT;

import javax.ws.rs.DefaultValue;
import javax.ws.rs.Path;
import javax.ws.rs.PathParam;
import javax.ws.rs.QueryParam;
import javax.ws.rs.Produces;
import javax.ws.rs.core.Response;
import javax.ws.rs.core.MediaType;

import org.apache.commons.logging.Log;
import org.apache.commons.logging.LogFactory;

import org.apache.mesos.scheduler.plan.Block;
import org.apache.mesos.scheduler.plan.StrategyStageManager;
import org.apache.mesos.scheduler.plan.Phase;

import org.json.JSONArray;
import org.json.JSONObject;

import org.apache.mesos.scheduler.plan.Stage;

@Path("/v1/plan")
@Produces("application/json")
public class PlanController {
  private static final Log log = LogFactory.getLog(PlanController.class);

<<<<<<< HEAD
  private final StrategyPlanManager planManager;

  public PlanController(StrategyPlanManager planManager) {
    this.planManager = planManager;
=======
  private final StrategyStageManager stageManager;

  public PlanController(StrategyStageManager stageManager) {
    this.stageManager = stageManager;
>>>>>>> 64f9c999
  }

  @GET
  @Path("/status")
  public Response getPlanStatus() {
    log.info("Getting status.");

    try {
      Stage plan = stageManager.getStage();
      Phase phase = stageManager.getCurrentPhase();
      Block block = stageManager.getCurrentBlock();

      log.info("Building plan obj");
      JSONObject planObj = new JSONObject();
      if (plan != null) {
        planObj.put("phase_count", plan.getPhases().size());
        planObj.put("status", stageManager.getStatus());
      }

      log.info("Building phase obj");
      JSONObject phaseObj = new JSONObject();
      if (phase != null) {
        phaseObj.put("name", phase.getName());
        phaseObj.put("id", phase.getId());
        phaseObj.put("block_count", phase.getBlocks().size());
        phaseObj.put("status", stageManager.getPhaseStatus(phase.getId()));
      }

      log.info("Building block obj");
      JSONObject blockObj = new JSONObject();
      if (block != null) {
        blockObj.put("name", block.getName());
        blockObj.put("id", block.getId());
        blockObj.put("status", block.getStatus());
      }

      log.info("Building status obj");
      JSONObject statusObj = new JSONObject();
      statusObj.put("plan", planObj);
      statusObj.put("phase", phaseObj);
      statusObj.put("block", blockObj);

      return Response.ok(statusObj.toString(), MediaType.APPLICATION_JSON).build();
    } catch (Exception ex) {
      log.error("Failed to fetch plan status with exception: " + ex);
      return Response.serverError().build();
    }
  }

  @GET
  @Path("/summary")
  public Response getPlanSummary() {
    JSONObject planObj = new JSONObject();
    Stage plan = stageManager.getStage();

    if (plan != null) {
      planObj.put("status", stageManager.getStatus());

      List<JSONObject> phaseObjs = new ArrayList<JSONObject>();
      for (Phase phase : plan.getPhases()) {
        JSONObject phaseObj = new JSONObject();
        phaseObj.put("name", phase.getName());
        phaseObj.put("id", phase.getId());
        phaseObj.put("status", stageManager.getPhaseStatus(phase.getId()));

        List<JSONObject> blockObjs = new ArrayList<JSONObject>();
        for (Block block : phase.getBlocks()) {
          JSONObject blockObj = new JSONObject();
          blockObj.put("name", block.getName());
          blockObj.put("id", block.getId());
          blockObj.put("status", block.getStatus());
          blockObj.put("decide", stageManager.hasDecisionPoint(block));
          blockObjs.add(blockObj);
        }

        phaseObj.put("blocks", new JSONArray(blockObjs));
        phaseObjs.add(phaseObj);
      }

      planObj.put("phases", new JSONArray(phaseObjs));
    }

    return Response.ok(planObj.toString(), MediaType.APPLICATION_JSON).build();
  }

  @GET
  @Path("/phases")
  public Response listPhases() {
    try {
      Stage plan = stageManager.getStage();
      List<? extends Phase> phases = plan.getPhases();
      JSONObject obj = new JSONObject();
      obj.put("phases", phasesToJsonArray(phases));
      return Response.ok(obj.toString(), MediaType.APPLICATION_JSON).build();
    } catch (Exception ex) {
      log.error("Failed to fetch phases with exception: " + ex);
      return Response.serverError().build();
    }
  }

  @GET
  @Path("/phases/{phaseId}")
  public Response listBlocks(@PathParam("phaseId") String phaseId) {
    try {
      Phase phase = getPhase(UUID.fromString(phaseId));
      JSONObject obj = new JSONObject();
      List<? extends Block> blocks = phase.getBlocks();
      if (blocks != null) {
        obj.put("blocks", blocksToJsonArray(blocks));
        return Response.ok(obj.toString(), MediaType.APPLICATION_JSON).build();
      } else {
        return Response.serverError().build();
      }
    } catch (Exception ex) {
      log.error("Failed to fetch blocks for phase: " + phaseId + " with exception: " + ex);
      return Response.serverError().build();
    }
  }

  @PUT
  @Path("/phases/{phaseId}/{blockId}")
  public Response listBlocks(
      @PathParam("phaseId") String phaseId,
      @PathParam("blockId") String blockId,
      @QueryParam("cmd") String cmd) {

    try {
      JSONObject obj = new JSONObject();

      switch(cmd) {
        case "restart":
          stageManager.restart(UUID.fromString(phaseId), UUID.fromString(blockId));
          obj.put("Result", "Received cmd: '" + cmd + "'");
          break;
        case "forceComplete":
          stageManager.forceComplete(UUID.fromString(phaseId), UUID.fromString(blockId));
          obj.put("Result", "Received cmd: '" + cmd + "'");
          break;
        default:
          log.error("Unrecognized cmd: " + cmd);
          return Response.serverError().build();
      }

      return Response.ok(obj.toString(), MediaType.APPLICATION_JSON).build();

    } catch (Exception ex) {
      log.error("Failed to handle block command with exception: " + ex);
      return Response.serverError().build();
    }
  }

  @PUT
  public Response executeCmd(@QueryParam("cmd") String cmd) {
    try {
      JSONObject obj = new JSONObject();

      switch(cmd) {
        case "continue":
          stageManager.proceed();
          obj.put("Result", "Received cmd: " + cmd);
          break;
        case "interrupt":
          stageManager.interrupt();
          obj.put("Result", "Received cmd: " + cmd);
          break;
        default:
          log.error("Unrecognized cmd: " + cmd);
          return Response.serverError().build();
      }

      return Response.ok(obj.toString(), MediaType.APPLICATION_JSON).build();

    } catch (Exception ex) {
      log.error("Failed to execute cmd: " + cmd + "  with exception: " + ex);
      return Response.serverError().build();
    }
  }

  private JSONArray phasesToJsonArray(List<? extends Phase> phases) {
    List<JSONObject> phaseObjs = new ArrayList<JSONObject>();

    for (Phase phase : phases) {
      JSONObject obj = new JSONObject();
      obj.put(phase.getId().toString(), phase.getName());
      phaseObjs.add(obj);
    }

    return new JSONArray(phaseObjs);
  }

  private JSONArray blocksToJsonArray(List<? extends Block> blocks) {
    List<JSONObject> blockObjs = new ArrayList<JSONObject>();

    for (Block block : blocks) {
      JSONObject descObj = new JSONObject();
      descObj.put("name", block.getName());
      descObj.put("status", block.getStatus().name());

      JSONObject blockObj = new JSONObject();
      blockObj.put(block.getId().toString(), descObj);

      blockObjs.add(blockObj);
    }

    return new JSONArray(blockObjs);
  }

  private Phase getPhase(UUID id) {
    Stage plan = stageManager.getStage();
    List<? extends Phase> phases = plan.getPhases();

    for (Phase phase : phases) {
      if (phase.getId().equals(id)) {
        return phase;
      }
    }

    return null;
  }
}<|MERGE_RESOLUTION|>--- conflicted
+++ resolved
@@ -7,7 +7,6 @@
 import javax.ws.rs.GET;
 import javax.ws.rs.PUT;
 
-import javax.ws.rs.DefaultValue;
 import javax.ws.rs.Path;
 import javax.ws.rs.PathParam;
 import javax.ws.rs.QueryParam;
@@ -32,17 +31,10 @@
 public class PlanController {
   private static final Log log = LogFactory.getLog(PlanController.class);
 
-<<<<<<< HEAD
-  private final StrategyPlanManager planManager;
-
-  public PlanController(StrategyPlanManager planManager) {
-    this.planManager = planManager;
-=======
   private final StrategyStageManager stageManager;
 
   public PlanController(StrategyStageManager stageManager) {
     this.stageManager = stageManager;
->>>>>>> 64f9c999
   }
 
   @GET
