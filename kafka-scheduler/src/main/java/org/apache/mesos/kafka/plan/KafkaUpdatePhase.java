package org.apache.mesos.kafka.plan;

import java.util.ArrayList;
import java.util.List;
import java.util.UUID;

import org.apache.mesos.kafka.config.KafkaConfigService;
import org.apache.mesos.kafka.offer.KafkaOfferRequirementProvider;
import org.apache.mesos.kafka.state.KafkaStateService;
import org.apache.mesos.scheduler.plan.Block;
import org.apache.mesos.scheduler.plan.Phase;

public class KafkaUpdatePhase implements Phase {
  private final List<Block> blocks;
  private final String configName;
  private final KafkaConfigService config;
<<<<<<< HEAD
=======
  private final UUID id;
>>>>>>> 64f9c999

  public KafkaUpdatePhase(
      String targetConfigName,
      KafkaConfigService targetConfig,
<<<<<<< HEAD
      KafkaStateService state,
      KafkaOfferRequirementProvider offerReqProvider) {
    this.configName = targetConfigName;
    this.config = targetConfig;
    this.blocks = createBlocks(configName, config.getBrokerCount(), state, offerReqProvider);
=======
      KafkaStateService kafkaState,
      KafkaOfferRequirementProvider offerReqProvider) {
    this.configName = targetConfigName;
    this.config = targetConfig;
    this.blocks = createBlocks(configName, config.getBrokerCount(), kafkaState, offerReqProvider);
    this.id = UUID.randomUUID();
>>>>>>> 64f9c999
  }

  @Override
  public List<Block> getBlocks() {
    return blocks;
  }

  @Override
  public Block getBlock(UUID id) {
    for (Block block : getBlocks()) {
      if (block.getId().equals(id)) {
        return block;
      }
    }

    return null;
  }

  @Override
  public Block getBlock(int index){
    return getBlocks().get(index);
  }


  @Override
  public UUID getId() {
    return id;
  }

  @Override
  public String getName() {
    return "Update to: " + configName;
  }

  @Override
  public boolean isComplete() {
    for (Block block : blocks) {
      if (!block.isComplete()) {
        return false;
      }
    }

    return true;
  }

  private static List<Block> createBlocks(
      String configName,
      int brokerCount,
<<<<<<< HEAD
      KafkaStateService state,
=======
      KafkaStateService kafkaState,
>>>>>>> 64f9c999
      KafkaOfferRequirementProvider offerReqProvider) {

    List<Block> blocks = new ArrayList<Block>();

    for (int i=0; i<brokerCount; i++) {
<<<<<<< HEAD
      blocks.add(new KafkaUpdateBlock(state, offerReqProvider, configName, i));
=======
      blocks.add(new KafkaUpdateBlock(kafkaState, offerReqProvider, configName, i));
>>>>>>> 64f9c999
    }

    return blocks;
  }
}<|MERGE_RESOLUTION|>--- conflicted
+++ resolved
@@ -14,28 +14,17 @@
   private final List<Block> blocks;
   private final String configName;
   private final KafkaConfigService config;
-<<<<<<< HEAD
-=======
   private final UUID id;
->>>>>>> 64f9c999
 
   public KafkaUpdatePhase(
       String targetConfigName,
       KafkaConfigService targetConfig,
-<<<<<<< HEAD
-      KafkaStateService state,
-      KafkaOfferRequirementProvider offerReqProvider) {
-    this.configName = targetConfigName;
-    this.config = targetConfig;
-    this.blocks = createBlocks(configName, config.getBrokerCount(), state, offerReqProvider);
-=======
       KafkaStateService kafkaState,
       KafkaOfferRequirementProvider offerReqProvider) {
     this.configName = targetConfigName;
     this.config = targetConfig;
     this.blocks = createBlocks(configName, config.getBrokerCount(), kafkaState, offerReqProvider);
     this.id = UUID.randomUUID();
->>>>>>> 64f9c999
   }
 
   @Override
@@ -84,21 +73,13 @@
   private static List<Block> createBlocks(
       String configName,
       int brokerCount,
-<<<<<<< HEAD
-      KafkaStateService state,
-=======
       KafkaStateService kafkaState,
->>>>>>> 64f9c999
       KafkaOfferRequirementProvider offerReqProvider) {
 
     List<Block> blocks = new ArrayList<Block>();
 
     for (int i=0; i<brokerCount; i++) {
-<<<<<<< HEAD
-      blocks.add(new KafkaUpdateBlock(state, offerReqProvider, configName, i));
-=======
       blocks.add(new KafkaUpdateBlock(kafkaState, offerReqProvider, configName, i));
->>>>>>> 64f9c999
     }
 
     return blocks;
