package org.apache.mesos.kafka.config;

<<<<<<< HEAD
import java.net.URI;
import java.net.URISyntaxException;
import java.util.List;
=======
import java.util.List;
import java.net.URI;
import java.net.URISyntaxException;
>>>>>>> 64f9c999
import java.util.Map;

import org.apache.mesos.config.ConfigProperty;
import org.apache.mesos.config.FrameworkConfigurationService;

import com.google.common.collect.Lists;

/**
<<<<<<< HEAD
 * Read-only retrieval service for a given Kafka framework configuration.
 * All access is via helper functions which retrieve the requested values from the underlying data.
 */
public class KafkaConfigService {

  /**
   * Simple structure for returning the values of per-broker resources to be reserved.
   */
  public static class BrokerResources {
    private BrokerResources(
        String cpus, String mem, String disk) {
      this.cpus = Double.parseDouble(cpus);
      this.mem = Double.parseDouble(mem);
      this.disk = Double.parseDouble(disk);
    }

    public final double cpus;
    public final double mem;
    public final double disk;
  }
=======
 * Read-only retrieval service for a single configuration of the Kafka framework.
 * All access is via helper functions which retrieve the requested values from the underlying data.
 */
public class KafkaConfigService extends FrameworkConfigurationService {
>>>>>>> 64f9c999

  /**
   * Simple structure for returning the values of per-broker resources to be reserved.
   */
  public static class BrokerResources {
    private BrokerResources(String cpus, String mem, String disk) {
      this.cpus = Double.parseDouble(cpus);
      this.mem = Double.parseDouble(mem);
      this.disk = Double.parseDouble(disk);
    }

    public final double cpus;
    public final double mem;
    public final double disk;
  }

  private static KafkaConfigService envConfig = null;

  /**
   * Returns a new Kafka Config containing the system environment.
   */
  static KafkaConfigService getEnvConfig() {
    if (null == envConfig) {
      FrameworkConfigurationService configService = new FrameworkConfigurationService();
      new KafkaEnvConfigurator().configure(configService);
      envConfig = new KafkaConfigService(configService);
    }
    return envConfig;
  }

  /**
   * Returns a new Kafka Config containing the provided data from a previous config.
   */
  static KafkaConfigService getHydratedConfig(
      Map<String, Map<String, ConfigProperty>> nsMap) {
<<<<<<< HEAD
    FrameworkConfigurationService configService = new FrameworkConfigurationService();
    new ZkHydratorConfigurator(nsMap).configure(configService);
    return new KafkaConfigService(configService);
  }

  private final FrameworkConfigurationService configService;

  private KafkaConfigService(FrameworkConfigurationService configService) {
    this.configService = configService;
  }

  /**
   * Returns the prefix for the Kafka ZK node path.
   * Eg "/prefix/"
   */
  public String getZkRootPrefix() {
    return "/";
=======
    KafkaConfigService configService = new KafkaConfigService();
    // Translate nsMap to configService
    new ZkHydratorConfigurator(nsMap).configure(configService);
    return configService;
>>>>>>> 64f9c999
  }

  /**
   * Returns the path for the Kafka ZK node.
   * Eg "/prefix/path"
   */
  public String getZkRoot() {
    return getZkRootPrefix() + getFrameworkName();
  }

  /**
   * Returns the host+path for the Kafka ZK node in the form Kafka prefers.
   * Eg "host:port/path"
   */
  public String getKafkaZkUri() {
    return getZookeeperAddress() + getZkRoot();
  }

  /**
   * Returns to the on-disk path to the unzipped Kafka runtime.
<<<<<<< HEAD
   */
  public String getKafkaSandboxPath() {
    return configService.get("MESOS_SANDBOX") + "/" + getKafkaVersionName();
  }

  /**
   * Returns the host for the Kafka ZK instance.
   * Eg "host:port"
   */
=======
   * e.g.: "/path/to/sandbox/kafka-0.1.2.3"
   */
  public String getKafkaSandboxPath() {
    return get("MESOS_SANDBOX") + "/" + getKafkaVersionName();
  }

>>>>>>> 64f9c999
  public String getZookeeperAddress() {
    return "master.mesos:2181";
  }

  /**
   * Returns the desired number of Kafka brokers to run.
   */
  public int getBrokerCount() {
    return Integer.parseInt(configService.get("BROKER_COUNT"));
  }

  /**
   * Returns the desired resources to allocate for each Kafka broker.
   */
  public BrokerResources getBrokerResources() {
    return new BrokerResources(
        configService.get("BROKER_CPUS"),
        configService.get("BROKER_MEM"),
        configService.get("BROKER_DISK"));
  }

  /**
   * Returns the list of mesos resource URLs to be downloaded/unpacked before starting Kafka brokers.
   */
  public List<String> getBrokerResourceUris() {
    return Lists.newArrayList(
        configService.get("KAFKA_URI"),
        configService.get("CONTAINER_HOOK_URI"),
        configService.get("JAVA_URI"),
        configService.get("OVERRIDER_URI"));
  }

  /**
<<<<<<< HEAD
   * Returns the user-visible name of the framework.
   * Eg "kafka0"
   */
=======
   * Returns the desired resources to allocate for each Kafka broker.
   */
  public BrokerResources getBrokerResources() {
    return new BrokerResources(
        get("BROKER_CPUS"), get("BROKER_MEM"), get("BROKER_DISK"));
  }

  /**
   * Returns the list of mesos resource URLs to be downloaded/unpacked before starting Kafka brokers.
   */
  public List<String> getBrokerResourceUris() {
    return Lists.newArrayList(
        get("KAFKA_URI"),
        get("CONTAINER_HOOK_URI"),
        get("JAVA_URI"),
        get("OVERRIDER_URI"));
  }

>>>>>>> 64f9c999
  public String getFrameworkName() {
    return configService.get("FRAMEWORK_NAME");
  }

  /**
   * Returns the HTTP url for reaching the scheduler's REST API.
   */
  public URI getApiUri() throws URISyntaxException {
<<<<<<< HEAD
    return new URI("http://" + configService.get("LIBPROCESS_IP") + ":" + configService.get("PORT0"));
  }

  /**
   * Returns the configured mesos user used by the framework.
   */
  public String getUser() {
    return configService.get("USER");
  }

  /**
   * Returns the configured mesos role used by the framework.
   */
=======
    return new URI("http://" + get("LIBPROCESS_IP") + ":" + get("PORT0"));
  }

>>>>>>> 64f9c999
  public String getRole() {
    return getFrameworkName() + "-role";
  }

  /**
   * Returns the configured mesos principal used by the framework.
   */
  public String getPrincipal() {
    return getFrameworkName() + "-principal";
  }

  /**
   * Returns the version of Kafka being managed by the framework.
   */
  public String getKafkaVersionName() {
    return configService.get("KAFKA_VER_NAME");
  }

  /**
<<<<<<< HEAD
   * Returns the name of the configured Plan strategy, eg "INSTALL".
   */
  public String getPlanStrategy() {
    return configService.get("PLAN_STRATEGY");
  }

  /**
   * Returns the name of the configured placement strategy, eg "NODE".
   */
  public String getPlacementStrategy() {
    return configService.get("PLACEMENT_STRATEGY");
  }

  /**
   * Returns whether mesos persistent volumes are enabled.
   */
  public boolean persistentVolumes() {
    return Boolean.parseBoolean(configService.get("BROKER_PV"));
  }

  /**
   * Returns whether host ip advertisement is enabled.
   * TODO: more info about what the behavior is between enabled vs disabled
   */
=======
   * Returns the name of the configured Plan strategy, e.g. "INSTALL".
   */
  public String getPlanStrategy() {
    return get("PLAN_STRATEGY");
  }

  /**
   * Returns the name of the configured placement strategy, e.g. "NODE".
   */
  public String getPlacementStrategy() {
    return get("PLACEMENT_STRATEGY");
  }

>>>>>>> 64f9c999
  public boolean advertisedHost() {
    return Boolean.parseBoolean(configService.get("KAFKA_ADVERTISE_HOST_IP"));
  }

  /**
   * Returns the prefix for environment variables which should be passed directly to the Kafka broker runtime, overriding any preexisting values.
   */
  public String getOverridePrefix() {
    return "KAFKA_OVERRIDE_";
  }

  /**
   * For package-internal use only.
   */
  FrameworkConfigurationService getConfigService() {
    return configService;
  }

  /**
   * Returns a copy of the underlying data in this form: map[namespace][name] = value
   */
  public Map<String, Map<String, ConfigProperty>> getNsPropertyMap() {
    return configService.getNsPropertyMap();
  }
}<|MERGE_RESOLUTION|>--- conflicted
+++ resolved
@@ -1,14 +1,8 @@
 package org.apache.mesos.kafka.config;
 
-<<<<<<< HEAD
 import java.net.URI;
 import java.net.URISyntaxException;
 import java.util.List;
-=======
-import java.util.List;
-import java.net.URI;
-import java.net.URISyntaxException;
->>>>>>> 64f9c999
 import java.util.Map;
 
 import org.apache.mesos.config.ConfigProperty;
@@ -17,33 +11,10 @@
 import com.google.common.collect.Lists;
 
 /**
-<<<<<<< HEAD
- * Read-only retrieval service for a given Kafka framework configuration.
+ * Read-only retrieval service for a single configuration of the Kafka framework.
  * All access is via helper functions which retrieve the requested values from the underlying data.
  */
 public class KafkaConfigService {
-
-  /**
-   * Simple structure for returning the values of per-broker resources to be reserved.
-   */
-  public static class BrokerResources {
-    private BrokerResources(
-        String cpus, String mem, String disk) {
-      this.cpus = Double.parseDouble(cpus);
-      this.mem = Double.parseDouble(mem);
-      this.disk = Double.parseDouble(disk);
-    }
-
-    public final double cpus;
-    public final double mem;
-    public final double disk;
-  }
-=======
- * Read-only retrieval service for a single configuration of the Kafka framework.
- * All access is via helper functions which retrieve the requested values from the underlying data.
- */
-public class KafkaConfigService extends FrameworkConfigurationService {
->>>>>>> 64f9c999
 
   /**
    * Simple structure for returning the values of per-broker resources to be reserved.
@@ -79,7 +50,6 @@
    */
   static KafkaConfigService getHydratedConfig(
       Map<String, Map<String, ConfigProperty>> nsMap) {
-<<<<<<< HEAD
     FrameworkConfigurationService configService = new FrameworkConfigurationService();
     new ZkHydratorConfigurator(nsMap).configure(configService);
     return new KafkaConfigService(configService);
@@ -97,12 +67,6 @@
    */
   public String getZkRootPrefix() {
     return "/";
-=======
-    KafkaConfigService configService = new KafkaConfigService();
-    // Translate nsMap to configService
-    new ZkHydratorConfigurator(nsMap).configure(configService);
-    return configService;
->>>>>>> 64f9c999
   }
 
   /**
@@ -123,7 +87,7 @@
 
   /**
    * Returns to the on-disk path to the unzipped Kafka runtime.
-<<<<<<< HEAD
+   * e.g.: "/path/to/sandbox/kafka-0.1.2.3"
    */
   public String getKafkaSandboxPath() {
     return configService.get("MESOS_SANDBOX") + "/" + getKafkaVersionName();
@@ -131,16 +95,8 @@
 
   /**
    * Returns the host for the Kafka ZK instance.
-   * Eg "host:port"
-   */
-=======
-   * e.g.: "/path/to/sandbox/kafka-0.1.2.3"
-   */
-  public String getKafkaSandboxPath() {
-    return get("MESOS_SANDBOX") + "/" + getKafkaVersionName();
-  }
-
->>>>>>> 64f9c999
+   * e.g. "host:port"
+   */
   public String getZookeeperAddress() {
     return "master.mesos:2181";
   }
@@ -174,30 +130,9 @@
   }
 
   /**
-<<<<<<< HEAD
    * Returns the user-visible name of the framework.
-   * Eg "kafka0"
-   */
-=======
-   * Returns the desired resources to allocate for each Kafka broker.
-   */
-  public BrokerResources getBrokerResources() {
-    return new BrokerResources(
-        get("BROKER_CPUS"), get("BROKER_MEM"), get("BROKER_DISK"));
-  }
-
-  /**
-   * Returns the list of mesos resource URLs to be downloaded/unpacked before starting Kafka brokers.
-   */
-  public List<String> getBrokerResourceUris() {
-    return Lists.newArrayList(
-        get("KAFKA_URI"),
-        get("CONTAINER_HOOK_URI"),
-        get("JAVA_URI"),
-        get("OVERRIDER_URI"));
-  }
-
->>>>>>> 64f9c999
+   * e.g. "kafka0"
+   */
   public String getFrameworkName() {
     return configService.get("FRAMEWORK_NAME");
   }
@@ -206,7 +141,6 @@
    * Returns the HTTP url for reaching the scheduler's REST API.
    */
   public URI getApiUri() throws URISyntaxException {
-<<<<<<< HEAD
     return new URI("http://" + configService.get("LIBPROCESS_IP") + ":" + configService.get("PORT0"));
   }
 
@@ -220,11 +154,6 @@
   /**
    * Returns the configured mesos role used by the framework.
    */
-=======
-    return new URI("http://" + get("LIBPROCESS_IP") + ":" + get("PORT0"));
-  }
-
->>>>>>> 64f9c999
   public String getRole() {
     return getFrameworkName() + "-role";
   }
@@ -244,15 +173,14 @@
   }
 
   /**
-<<<<<<< HEAD
-   * Returns the name of the configured Plan strategy, eg "INSTALL".
+   * Returns the name of the configured Plan strategy, e.g. "INSTALL".
    */
   public String getPlanStrategy() {
     return configService.get("PLAN_STRATEGY");
   }
 
   /**
-   * Returns the name of the configured placement strategy, eg "NODE".
+   * Returns the name of the configured placement strategy, e.g. "NODE".
    */
   public String getPlacementStrategy() {
     return configService.get("PLACEMENT_STRATEGY");
@@ -269,21 +197,6 @@
    * Returns whether host ip advertisement is enabled.
    * TODO: more info about what the behavior is between enabled vs disabled
    */
-=======
-   * Returns the name of the configured Plan strategy, e.g. "INSTALL".
-   */
-  public String getPlanStrategy() {
-    return get("PLAN_STRATEGY");
-  }
-
-  /**
-   * Returns the name of the configured placement strategy, e.g. "NODE".
-   */
-  public String getPlacementStrategy() {
-    return get("PLACEMENT_STRATEGY");
-  }
-
->>>>>>> 64f9c999
   public boolean advertisedHost() {
     return Boolean.parseBoolean(configService.get("KAFKA_ADVERTISE_HOST_IP"));
   }
