package org.apache.mesos.kafka.config;

<<<<<<< HEAD
import java.util.List;
=======
import java.net.URI;
import java.net.URISyntaxException;
>>>>>>> 51b2f020
import java.util.Map;

import org.apache.mesos.config.ConfigProperty;
import org.apache.mesos.config.FrameworkConfigurationService;

<<<<<<< HEAD
import com.google.common.collect.Lists;

/**
 * Read-only retrieval service for a given Kafka framework configuration.
 * All access is via helper functions which retrieve the requested values from the underlying data.
=======
/**
 * Represents a single Kafka configuration instance.
>>>>>>> 51b2f020
 */
public class KafkaConfigService extends FrameworkConfigurationService {

  /**
   * Simple structure for returning the values of per-broker resources to be reserved.
   */
  public static class BrokerResources {
    private BrokerResources(String cpus, String mem, String disk) {
      this.cpus = Double.parseDouble(cpus);
      this.mem = Double.parseDouble(mem);
      this.disk = Double.parseDouble(disk);
    }

    public final double cpus;
    public final double mem;
    public final double disk;
  }

  private static KafkaConfigService envConfig = null;

  public static KafkaConfigService getEnvConfig() {
    if (null == envConfig) {
      envConfig = new KafkaConfigService();
      KafkaEnvConfigurator envConfigurator = new KafkaEnvConfigurator();
      envConfigurator.configure(envConfig);
    }
    return envConfig;
  }

  public static KafkaConfigService getHydratedConfig(
      Map<String, Map<String, ConfigProperty>> nsMap) {
    KafkaConfigService configService = new KafkaConfigService();
    // Translate nsMap to configService
    new ZkHydratorConfigurator(nsMap).configure(configService);
    return configService;
  }

  public String getZkRoot() {
    return "/" + get("FRAMEWORK_NAME");
  }

  public String getKafkaZkUri() {
    return getZookeeperAddress() + getZkRoot();
  }

  /**
   * Returns to the on-disk path to the unzipped Kafka runtime.
   * Eg: "/path/to/sandbox/kafka-0.1.2.3"
   */
  public String getKafkaSandboxPath() {
    return get("MESOS_SANDBOX") + "/" + getKafkaVersionName();
  }

  public String getZookeeperAddress() {
    return "master.mesos:2181";
  }

  public int getBrokerCount() {
    return Integer.parseInt(get("BROKER_COUNT"));
  }

  /**
   * Returns the desired resources to allocate for each Kafka broker.
   */
  public BrokerResources getBrokerResources() {
    return new BrokerResources(
        get("BROKER_CPUS"), get("BROKER_MEM"), get("BROKER_DISK"));
  }

  /**
   * Returns the list of mesos resource URLs to be downloaded/unpacked before starting Kafka brokers.
   */
  public List<String> getBrokerResourceUris() {
    return Lists.newArrayList(
        get("KAFKA_URI"),
        get("CONTAINER_HOOK_URI"),
        get("JAVA_URI"),
        get("OVERRIDER_URI"));
  }

  public String getFrameworkName() {
    return get("FRAMEWORK_NAME");
  }

  /**
   * Returns the HTTP url for reaching the scheduler's REST API.
   */
  public URI getApiUri() throws URISyntaxException {
    return new URI("http://" + get("LIBPROCESS_IP") + ":" + get("PORT0"));
  }

  public String getRole() {
    return getFrameworkName() + "-role";
  }

  public String getPrincipal() {
    return getFrameworkName() + "-principal";
  }

  public String getKafkaVersionName() {
    return get("KAFKA_VER_NAME");
  }

  /**
   * Returns the name of the configured Plan strategy, eg "INSTALL".
   */
  public String getPlanStrategy() {
    return get("PLAN_STRATEGY");
  }

  /**
   * Returns the name of the configured placement strategy, eg "NODE".
   */
  public String getPlacementStrategy() {
    return get("PLACEMENT_STRATEGY");
  }

  public boolean advertisedHost() {
    String overrideStr = get("KAFKA_ADVERTISE_HOST_IP");
    return Boolean.parseBoolean(overrideStr);
  }

  public String getOverridePrefix() {
    return "KAFKA_OVERRIDE_";
  }
}<|MERGE_RESOLUTION|>--- conflicted
+++ resolved
@@ -1,26 +1,18 @@
 package org.apache.mesos.kafka.config;
 
-<<<<<<< HEAD
 import java.util.List;
-=======
 import java.net.URI;
 import java.net.URISyntaxException;
->>>>>>> 51b2f020
 import java.util.Map;
 
 import org.apache.mesos.config.ConfigProperty;
 import org.apache.mesos.config.FrameworkConfigurationService;
 
-<<<<<<< HEAD
 import com.google.common.collect.Lists;
 
 /**
- * Read-only retrieval service for a given Kafka framework configuration.
+ * Read-only retrieval service for a single configuration of the Kafka framework.
  * All access is via helper functions which retrieve the requested values from the underlying data.
-=======
-/**
- * Represents a single Kafka configuration instance.
->>>>>>> 51b2f020
  */
 public class KafkaConfigService extends FrameworkConfigurationService {
 
