--- conflicted
+++ resolved
@@ -11,16 +11,8 @@
 import org.apache.mesos.Protos.Value.Ranges;
 import org.apache.mesos.config.ConfigStoreException;
 import org.apache.mesos.kafka.config.*;
-<<<<<<< HEAD
 import org.apache.mesos.kafka.state.FrameworkStateService;
-import org.apache.mesos.offer.InvalidRequirementException;
-import org.apache.mesos.offer.OfferRequirement;
-import org.apache.mesos.offer.PlacementStrategy;
-import org.apache.mesos.offer.ResourceUtils;
-=======
-import org.apache.mesos.kafka.state.KafkaStateService;
 import org.apache.mesos.offer.*;
->>>>>>> 30bc469b
 import org.apache.mesos.protobuf.CommandInfoBuilder;
 import org.apache.mesos.protobuf.EnvironmentBuilder;
 import org.apache.mesos.protobuf.LabelBuilder;
@@ -151,15 +143,9 @@
 
       return offerRequirement;
     } catch (InvalidRequirementException e) {
-<<<<<<< HEAD
       throw new InvalidRequirementException(String.format(
           "Failed to create update OfferRequirement with OrigTaskInfo[%s] NewTaskInfo[%s]",
           taskInfo, updatedTaskInfo), e);
-=======
-      log.warn("Failed to create update OfferRequirement with "
-              + "OrigTaskInfo[" + taskInfo + "] NewTaskInfo[" + updatedTaskInfo + "]", e);
-      return null;
->>>>>>> 30bc469b
     }
   }
 
@@ -426,21 +412,9 @@
     List<SlaveID> avoidAgents = placementStrategy.getAgentsToAvoid(taskInfo);
     List<SlaveID> colocateAgents = placementStrategy.getAgentsToColocate(taskInfo);
 
-<<<<<<< HEAD
     OfferRequirement offerRequirement = new OfferRequirement(
         Arrays.asList(taskInfo), executorInfo, avoidAgents, colocateAgents);
     log.info("Got new OfferRequirement with TaskInfo: " + taskInfo);
     return offerRequirement;
-=======
-    try {
-      OfferRequirement offerRequirement = new OfferRequirement(
-          Arrays.asList(taskInfo), executorInfo, avoidAgents, colocateAgents);
-      log.info("Got new OfferRequirement with TaskInfo: " + taskInfo);
-      return offerRequirement;
-    } catch (InvalidRequirementException e) {
-      log.warn("Failed to create new OfferRequirement with TaskInfo: " + taskInfo, e);
-      return null;
-    }
->>>>>>> 30bc469b
   }
 }