--- conflicted
+++ resolved
@@ -35,7 +35,7 @@
   private final PlacementStrategyManager placementStrategyManager;
 
   public PersistentOfferRequirementProvider(
-          FrameworkStateService frameworkStateService, KafkaConfigState configState) {
+      FrameworkStateService frameworkStateService, KafkaConfigState configState) {
     this.configState = configState;
     this.frameworkStateService = frameworkStateService;
     this.placementStrategyManager = new PlacementStrategyManager(frameworkStateService);
@@ -43,11 +43,7 @@
 
   @Override
   public OfferRequirement getNewOfferRequirement(String configName, int brokerId)
-<<<<<<< HEAD
-          throws InvalidRequirementException {
-=======
-          throws TaskRequirement.InvalidTaskRequirementException, ConfigStoreException {
->>>>>>> f7af71cd
+          throws InvalidRequirementException, ConfigStoreException {
     OfferRequirement offerRequirement = getNewOfferRequirementInternal(configName, brokerId);
     log.info("Got new OfferRequirement with TaskRequirements: " + offerRequirement.getTaskRequirements());
 
@@ -62,11 +58,11 @@
     final TaskInfo.Builder replacementTaskInfo = TaskInfo.newBuilder(existingTaskInfo);
     replacementTaskInfo.clearExecutor();
     replacementTaskInfo.clearTaskId();
-    replacementTaskInfo.setTaskId(TaskID.newBuilder().setValue("").build()); // Set later
+    replacementTaskInfo.setTaskId(TaskID.newBuilder().setValue("").build()); // Set later by TaskRequirement
 
     final ExecutorInfo.Builder replacementExecutor = ExecutorInfo.newBuilder(existingExecutor);
     replacementExecutor.clearExecutorId();
-    replacementExecutor.setExecutorId(ExecutorID.newBuilder().setValue("").build()); // Set later
+    replacementExecutor.setExecutorId(ExecutorID.newBuilder().setValue("").build()); // Set later by ExecutorRequirement
 
     OfferRequirement offerRequirement = new OfferRequirement(
             Arrays.asList(replacementTaskInfo.build()),
@@ -80,11 +76,7 @@
 
   @Override
   public OfferRequirement getUpdateOfferRequirement(String configName, TaskInfo taskInfo)
-<<<<<<< HEAD
-          throws InvalidRequirementException {
-=======
-          throws TaskRequirement.InvalidTaskRequirementException, ConfigStoreException {
->>>>>>> f7af71cd
+          throws InvalidRequirementException, ConfigStoreException {
     KafkaSchedulerConfiguration config = configState.fetch(UUID.fromString(configName));
     BrokerConfiguration brokerConfig = config.getBrokerConfiguration();
 
@@ -100,17 +92,17 @@
 
     final ExecutorInfo.Builder updatedExecutor = ExecutorInfo.newBuilder(existingExecutor);
     updatedExecutor.clearExecutorId();
-    updatedExecutor.setExecutorId(ExecutorID.newBuilder().setValue("").build()); // Set later
+    updatedExecutor.setExecutorId(ExecutorID.newBuilder().setValue("").build()); // Set later by ExecutorRequirement
 
     taskBuilder.clearExecutor();
     taskBuilder.clearTaskId();
-    taskBuilder.setTaskId(TaskID.newBuilder().setValue("").build()); // Set later
+    taskBuilder.setTaskId(TaskID.newBuilder().setValue("").build()); // Set later by TaskRequirement
 
     CommandInfo.Builder cmdBuilder;
     try {
       cmdBuilder = CommandInfo.newBuilder().mergeFrom(taskBuilder.getData());
     } catch (InvalidProtocolBufferException e) {
-      throw new TaskRequirement.InvalidTaskRequirementException("Unable to rehydrate broker CommandInfo");
+      throw new InvalidRequirementException("Unable to rehydrate broker CommandInfo");
     }
     Map<String, String> environmentMap = fromEnvironmentToMap(cmdBuilder.getEnvironment());
 
@@ -145,31 +137,18 @@
     TaskInfo updatedTaskInfo = taskBuilder.build();
 
     try {
-<<<<<<< HEAD
       OfferRequirement offerRequirement = new OfferRequirement(
               Arrays.asList(updatedTaskInfo),
               updatedExecutor.build(), null, null);
-=======
-      OfferRequirement offerRequirement =
-              new OfferRequirement(Arrays.asList(updatedTaskInfo), updatedExecutor.build(), null, null);
->>>>>>> f7af71cd
 
       log.info("Update OfferRequirement with TaskRequirements: " + offerRequirement.getTaskRequirements());
       log.info("Update OfferRequirement with ExecutorRequirement: " + offerRequirement.getExecutorRequirement());
 
       return offerRequirement;
-<<<<<<< HEAD
     } catch (InvalidRequirementException e) {
-        throw e;/* TODO(nick) TEMP
       throw new InvalidRequirementException(String.format(
           "Failed to create update OfferRequirement with OrigTaskInfo[%s] NewTaskInfo[%s]",
-          taskInfo, updatedTaskInfo), e);*/
-=======
-    } catch (InvalidTaskRequirementException e) {
-      log.warn("Failed to create update OfferRequirement with "
-              + "OrigTaskInfo[" + taskInfo + "] NewTaskInfo[" + updatedTaskInfo + "]", e);
-      return null;
->>>>>>> f7af71cd
+          taskInfo, updatedTaskInfo), e);
     }
   }
 
@@ -301,17 +280,12 @@
     }
   }
 
-<<<<<<< HEAD
+  private static Long getDynamicPort() {
+    return 9092 + ThreadLocalRandom.current().nextLong(0, 1000);
+  }
+
   private OfferRequirement getNewOfferRequirementInternal(String configName, int brokerId)
-          throws InvalidRequirementException {
-=======
-  private Long getDynamicPort() {
-    return 9092 + ThreadLocalRandom.current().nextLong(0, 1000);
-  }
-
-  private OfferRequirement getNewOfferRequirementInternal(String configName, int brokerId)
-          throws TaskRequirement.InvalidTaskRequirementException, ConfigStoreException {
->>>>>>> f7af71cd
+          throws InvalidRequirementException, ConfigStoreException {
     log.info("Getting new OfferRequirement for: " + configName);
     String overridePrefix = KafkaSchedulerConfiguration.KAFKA_OVERRIDE_PREFIX;
     String brokerName = OfferUtils.idToName(brokerId);
@@ -377,7 +351,7 @@
 
     executorBuilder
       .setName(brokerName)
-      .setExecutorId(ExecutorID.newBuilder().setValue("").build()) // Set later
+      .setExecutorId(ExecutorID.newBuilder().setValue("").build()) // Set later by ExecutorRequirement
       .setFrameworkId(frameworkStateService.getFrameworkId())
       .setCommand(executorCommandBuilder.build())
       .addResources(ResourceUtils.getDesiredScalar(role, principal, "cpus", executorConfig.getCpus()))
@@ -388,7 +362,7 @@
     TaskInfo.Builder taskBuilder = TaskInfo.newBuilder();
     taskBuilder
       .setName(brokerName)
-      .setTaskId(TaskID.newBuilder().setValue("").build()) // Set later
+      .setTaskId(TaskID.newBuilder().setValue("").build()) // Set later by TaskRequirement
       .setSlaveId(SlaveID.newBuilder().setValue("").build()) // Set later
       .setData(brokerTaskBuilder.build().toByteString())
       .addResources(ResourceUtils.getDesiredScalar(role, principal, "cpus", brokerConfig.getCpus()))
