--- conflicted
+++ resolved
@@ -26,17 +26,9 @@
   private KafkaStateService state = KafkaStateService.getStateService();
 
   public OfferRequirement getNextRequirement() {
-<<<<<<< HEAD
-    if (moreBrokersNeeded()) {
-      int brokerId = getNextBrokerId();
-      String brokerName = String.format("broker-%d", brokerId);
-      String taskId = getNextTaskId(brokerName);
-      List<TaskInfo> taskInfos = getTaskInfos(taskId, brokerName, brokerId);
-=======
     if (belowTargetBrokerCount()) {
       Integer brokerId = getNextBrokerId();
       List<TaskInfo> taskInfos = getTaskInfos(brokerId);
->>>>>>> 0455918d
       return new OfferRequirement(taskInfos);
     } else {
       try{
@@ -71,11 +63,6 @@
     }
   }
 
-<<<<<<< HEAD
-  private int getNextBrokerId() {
-    return brokerId++;
-  }
-=======
   private Integer getNextBrokerId() {
     try {
       List<String> taskNames = state.getTaskNames();
@@ -91,19 +78,14 @@
       log.error("Failed to get task names with exception: " + ex);
       return null;
     }
->>>>>>> 0455918d
 
     return null;
   }
 
-<<<<<<< HEAD
-  private List<TaskInfo> getTaskInfos(String taskId, String brokerName, int brokerId) {
-=======
   private List<TaskInfo> getTaskInfos(int brokerId) {
     String brokerName = "broker-" + brokerId;
     String taskId =  brokerName + "__" + UUID.randomUUID();
 
->>>>>>> 0455918d
     Resource cpus = ResourceBuilder.cpus(1.0);
     Resource mem = ResourceBuilder.mem(2048);
 
@@ -121,20 +103,12 @@
     String kafkaCmd = String.format(kafkaCmdFmt, brokerId);
 
     CommandInfoBuilder cmdInfoBuilder = new CommandInfoBuilder();
-<<<<<<< HEAD
-    cmdInfoBuilder.addEnvironmentVar("KAFKA_FMWK_BROKER_ID", String.valueOf(brokerId));
-    cmdInfoBuilder.addEnvironmentVar("KAFKA_FMWK_ZK_ENDPOINT", config.get("ZOOKEEPER_ADDR"));
-    cmdInfoBuilder.setCommand(String.format("sh kafka-executor/kafka-executor.sh"));
-    cmdInfoBuilder.addUri("https://s3-us-west-2.amazonaws.com/gabriel-kafka-test/kafka_2.10-0.9.0.0.tgz");
-    cmdInfoBuilder.addUri("https://s3-us-west-2.amazonaws.com/gabriel-kafka-test/kafka-executor-0.1.0.tgz");
-=======
     cmdInfoBuilder.addEnvironmentVar("KAFKA_ZK", config.get("ZOOKEEPER_ADDR"));
     cmdInfoBuilder.addEnvironmentVar("KAFKA_VER_NAME", config.get("KAFKA_VER_NAME"));
     cmdInfoBuilder.addEnvironmentVar("FRAMEWORK_NAME", config.get("FRAMEWORK_NAME"));
     cmdInfoBuilder.addUri(config.get("KAFKA_URI"));
     cmdInfoBuilder.addUri(config.get("JAVA_URI"));
     cmdInfoBuilder.setCommand(statsdCmd + " && " + kafkaCmd);
->>>>>>> 0455918d
 
     TaskInfoBuilder taskBuilder = new TaskInfoBuilder(taskId, brokerName, "");
     taskBuilder.addResource(cpus);
