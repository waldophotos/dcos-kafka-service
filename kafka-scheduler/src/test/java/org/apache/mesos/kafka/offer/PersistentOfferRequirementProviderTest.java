package org.apache.mesos.kafka.offer;

import com.mesosphere.dcos.kafka.common.KafkaTask;
import org.apache.mesos.Protos.*;
import org.apache.mesos.kafka.config.*;
import org.apache.mesos.kafka.state.FrameworkStateService;
import org.apache.mesos.offer.InvalidRequirementException;
import org.apache.mesos.offer.OfferRequirement;
import org.apache.mesos.offer.TaskUtils;
import org.apache.mesos.protobuf.CommandInfoBuilder;
import org.apache.mesos.protobuf.ExecutorInfoBuilder;
import org.apache.mesos.protobuf.ResourceBuilder;
import org.apache.mesos.protobuf.TaskInfoBuilder;
import org.junit.Assert;
import org.junit.Before;
import org.junit.Test;
import org.mockito.Mock;
import org.mockito.MockitoAnnotations;

import java.util.*;

import static org.mockito.Mockito.when;

public class PersistentOfferRequirementProviderTest {

<<<<<<< HEAD
  private static final String testRole = "test-role";
  private static final String testPrincipal = "test-principal";
  private static final String testResourceId = "test-resource-id";
  private static final String testTaskName = "broker-0";
  private static final TaskID testTaskId = TaskUtils.toTaskId(testTaskName);
  private static final String testSlaveId = "test-slave-id";
  private static final String testConfigName = UUID.randomUUID().toString();
  private static final String testFrameworkName = "test-framework-name";
  private static final String testUser = "test-user";
  private static final String testPlacementStrategy = "test-placement-strategy";
  private static final String testPhaseStrategy = "test-phase-strategy";
  private static final String testDiskType = "test-disk-type";
  private static final String testKafkaUri = "test-kafka-uri";
  private static final String testJavaUri = "test-java-uri";
  private static final String testOverriderUri = "test-overrider-uri";
  private static final String testExecutorName = "test-executor-name";
  private static final String testExecutorUri = "test-executor-uri";
  private static final String testKafkaVerName = "test-kafka-ver-name";
  private static final String testKafkaSandboxPath = "test-kafka-sandbox-path";
  private static final String testKafkaZkUri = "test-kafka-zk-uri";
  private static final String testKafkaZkAddress = "test-kafka-zk-address";

  @Mock private FrameworkStateService state;
=======
  private final String testRole = "test-role";
  private final String testPrincipal = "test-principal";
  private final String testResourceId = "test-resource-id";
  private final String testTaskName = "broker-0";
  private final String testTaskId = "test-task-id";
  private final String testSlaveId = "test-slave-id";
  private final String testConfigName = UUID.randomUUID().toString();
  private final String testFrameworkName = "test-framework-name";
  private final String testUser = "test-user";
  private final String testPlacementStrategy = "test-placement-strategy";
  private final String testPhaseStrategy = "test-phase-strategy";
  private final String testDiskType = "test-disk-type";
  private final String testKafkaUri = "test-kafka-uri";
  private final String testJavaUri = "test-java-uri";
  private final String testOverriderUri = "test-overrider-uri";
  private final Long testPort = (long) 9092;
  private final String testExecutorUri = "test-executor-uri";
  private final String testKafkaVerName = "test-kafka-ver-name";
  private final String testKafkaSandboxPath = "test-kafka-sandbox-path";
  private final String testKafkaZkUri = "test-kafka-zk-uri";
  private final String testKafkaZkAddress = "test-kafka-zk-address";

  @Mock private KafkaStateService state;
>>>>>>> f7af71cd
  @Mock private KafkaConfigState configState;
  private KafkaSchedulerConfiguration schedulerConfig;
  private ServiceConfiguration serviceConfig;
  private BrokerConfiguration brokerConfig;
  private KafkaConfiguration kafkaConfig;
  private ExecutorConfiguration executorConfig;

  @Before public void initMocks() {
    MockitoAnnotations.initMocks(this);
    serviceConfig = new ServiceConfiguration(
        1,
        testFrameworkName,
        testUser,
        testPlacementStrategy,
        testPhaseStrategy,
        testRole,
        testPrincipal);
    brokerConfig = new BrokerConfiguration(
        1,
        1000,
        new HeapConfig(500),
        5000,
        testDiskType,
        testKafkaUri,
        testJavaUri,
        testOverriderUri,
        testPort);
    kafkaConfig = new KafkaConfiguration(
        true,
        testKafkaVerName,
        testKafkaSandboxPath,
        testKafkaZkUri,
        testKafkaZkAddress,
        null);
    executorConfig = new ExecutorConfiguration(
        1,
        256,
        0,
        testExecutorUri
    );
    schedulerConfig = new KafkaSchedulerConfiguration(
        serviceConfig,
        brokerConfig,
        kafkaConfig,
        executorConfig);
  }

  @Test
  public void testConstructor() {
    PersistentOfferRequirementProvider provider = new PersistentOfferRequirementProvider(state, configState);
    Assert.assertNotNull(provider);
  }

  @Test
<<<<<<< HEAD
  public void testNewRequirement() throws InvalidRequirementException, InvalidProtocolBufferException {
=======
  public void testNewRequirement() throws Exception {
>>>>>>> f7af71cd
    when(configState.fetch(UUID.fromString(testConfigName))).thenReturn(schedulerConfig);
    when(state.getFrameworkId()).thenReturn(FrameworkID.newBuilder().setValue("abcd").build());
    PersistentOfferRequirementProvider provider = new PersistentOfferRequirementProvider(state, configState);
    OfferRequirement req = provider.getNewOfferRequirement(testConfigName, 0);

    TaskInfo taskInfo = req.getTaskRequirements().iterator().next().getTaskInfo();
    Assert.assertEquals(taskInfo.getName(), "broker-0");
    Assert.assertTrue(taskInfo.getTaskId().getValue().contains("broker-0"));
    Assert.assertEquals(taskInfo.getSlaveId().getValue(), "");

    List<Resource> resources = taskInfo.getResourcesList();
    Assert.assertEquals(4, resources.size());

    Resource cpusResource = resources.get(0);
    Assert.assertEquals("cpus", cpusResource.getName());
    Assert.assertEquals(Value.Type.SCALAR, cpusResource.getType());
    Assert.assertEquals(1.0, cpusResource.getScalar().getValue(), 0.0);
    Assert.assertEquals(testRole, cpusResource.getRole());
    Assert.assertEquals(testPrincipal, cpusResource.getReservation().getPrincipal());
    Assert.assertEquals("resource_id", cpusResource.getReservation().getLabels().getLabelsList().get(0).getKey());
    Assert.assertEquals("", cpusResource.getReservation().getLabels().getLabelsList().get(0).getValue());

    Resource memResource = resources.get(1);
    Assert.assertEquals("mem", memResource.getName());
    Assert.assertEquals(Value.Type.SCALAR, memResource.getType());
    Assert.assertEquals(1000.0, memResource.getScalar().getValue(), 0.0);
    Assert.assertEquals(testRole, memResource.getRole());
    Assert.assertEquals(testPrincipal, memResource.getReservation().getPrincipal());
    Assert.assertEquals("resource_id", memResource.getReservation().getLabels().getLabelsList().get(0).getKey());
    Assert.assertEquals("", memResource.getReservation().getLabels().getLabelsList().get(0).getValue());

    Resource portsResource = resources.get(2);
    Assert.assertEquals("ports", portsResource.getName());
    Assert.assertEquals(Value.Type.RANGES, portsResource.getType());
    Assert.assertTrue(portsResource.getRanges().getRangeList().get(0).getBegin() >= 9092);
    Assert.assertTrue(portsResource.getRanges().getRangeList().get(0).getEnd() >= 9092);
    Assert.assertEquals(testRole, portsResource.getRole());
    Assert.assertEquals(testPrincipal, portsResource.getReservation().getPrincipal());
    Assert.assertEquals("resource_id", portsResource.getReservation().getLabels().getLabelsList().get(0).getKey());
    Assert.assertEquals("", portsResource.getReservation().getLabels().getLabelsList().get(0).getValue());

    Resource diskResource = resources.get(3);
    Assert.assertEquals("disk", diskResource.getName());
    Assert.assertEquals(Value.Type.SCALAR, diskResource.getType());
    Assert.assertEquals(5000.0, diskResource.getScalar().getValue(), 0.0);
    Assert.assertEquals(testRole, diskResource.getRole());
    Assert.assertTrue(diskResource.hasDisk());
    Assert.assertTrue(diskResource.getDisk().hasPersistence());
    Assert.assertEquals("", diskResource.getDisk().getPersistence().getId());
    Assert.assertTrue(diskResource.getDisk().hasVolume());
    Assert.assertEquals(Volume.Mode.RW, diskResource.getDisk().getVolume().getMode());
    Assert.assertTrue(diskResource.getDisk().getVolume().getContainerPath().contains("kafka-volume"));
    Assert.assertEquals(testPrincipal, diskResource.getReservation().getPrincipal());
    Assert.assertEquals("resource_id", diskResource.getReservation().getLabels().getLabelsList().get(0).getKey());
    Assert.assertEquals("", diskResource.getReservation().getLabels().getLabelsList().get(0).getValue());

    Labels labels = taskInfo.getLabels();
    Assert.assertEquals("config_target", labels.getLabelsList().get(0).getKey());
    Assert.assertEquals(testConfigName, labels.getLabelsList().get(0).getValue());

    final ExecutorInfo executorInfo = req.getExecutorRequirement().getExecutorInfo();

    CommandInfo cmd = executorInfo.getCommand();
    Assert.assertEquals(4, cmd.getUrisList().size());
    Assert.assertEquals(testJavaUri, cmd.getUrisList().get(0).getValue());
    Assert.assertEquals(testKafkaUri, cmd.getUrisList().get(1).getValue());
    Assert.assertEquals(testOverriderUri, cmd.getUrisList().get(2).getValue());
    Assert.assertEquals(testExecutorUri, cmd.getUrisList().get(3).getValue());

    String portString = String.valueOf(portsResource.getRanges().getRangeList().get(0).getBegin());

    final CommandInfo kafkaTaskData = CommandInfo.parseFrom(taskInfo.getData());
    final Map<String, String> envFromTask = TaskUtils.fromEnvironmentToMap(kafkaTaskData.getEnvironment());

    Assert.assertEquals(11, envFromTask.size());

    Map<String, String> expectedEnvMap = new HashMap<>();
    expectedEnvMap.put("KAFKA_OVERRIDE_ZOOKEEPER_CONNECT", testKafkaZkAddress + "/" + testFrameworkName);
    expectedEnvMap.put("FRAMEWORK_NAME", testFrameworkName);
    expectedEnvMap.put("KAFKA_OVERRIDE_LOG_DIRS", "kafka-volume-9a67ba10-644c-4ef2-b764-e7df6e6a66e5/broker-0");
    expectedEnvMap.put("KAFKA_OVERRIDE_LISTENERS", "PLAINTEXT://:123a");
    expectedEnvMap.put("KAFKA_VER_NAME", testKafkaVerName);
    expectedEnvMap.put("CONFIG_ID", testConfigName);
    expectedEnvMap.put("KAFKA_OVERRIDE_PORT", portString);
    expectedEnvMap.put("KAFKA_DYNAMIC_BROKER_PORT", Boolean.toString(false));
    expectedEnvMap.put("KAFKA_OVERRIDE_BROKER_ID", String.valueOf(0));
    expectedEnvMap.put("KAFKA_HEAP_OPTS", "-Xms500M -Xmx500M");
    expectedEnvMap.put("TASK_TYPE", KafkaTask.BROKER.name());
    expectedEnvMap.put("JMX_PORT", "11500");

    System.out.println(expectedEnvMap);

    final Set<String> envVarNames = envFromTask.keySet();
    for (String envVarName:envVarNames) {
      Assert.assertTrue("Cannot find env key: " + envVarName, expectedEnvMap.containsKey(envVarName));

      final String envVarValue = envFromTask.get(envVarName);
      if ("KAFKA_OVERRIDE_LOG_DIRS".equals(envVarName)) {
        Assert.assertTrue(envVarValue.contains("kafka-volume"));
        Assert.assertTrue(envVarValue.contains(testTaskName));
      } else if ("KAFKA_OVERRIDE_LISTENERS".equals(envVarName)) {
        Assert.assertTrue(envVarValue.contains("PLAINTEXT"));
        Assert.assertTrue(envVarValue.contains(portString));
      } else if ("JMX_PORT".equals(envVarName)) {
        final int port = Integer.parseInt(envVarValue);
        Assert.assertTrue(port >= 11000 && port <= 12000);
      } else {
        Assert.assertTrue("Cannot find env value: " + envVarValue, expectedEnvMap.containsValue(envVarValue));
      }
    }

    Assert.assertEquals(286, kafkaTaskData.getValue().length());
    Assert.assertEquals(83, cmd.getValue().length());
  }

  @Test
<<<<<<< HEAD
  public void testUpdateRequirement() throws InvalidRequirementException, InvalidProtocolBufferException {
=======
  public void testUpdateRequirement() throws Exception {
>>>>>>> f7af71cd
    when(configState.fetch(UUID.fromString(testConfigName))).thenReturn(schedulerConfig);
    Resource oldCpu = ResourceBuilder.reservedCpus(0.5, testRole, testPrincipal, testResourceId);
    Resource oldMem = ResourceBuilder.reservedMem(500, testRole, testPrincipal, testResourceId);
    Resource oldDisk = ResourceBuilder.reservedDisk(2500, testRole, testPrincipal, testResourceId);
    final HeapConfig oldHeapConfig = new HeapConfig(256);

    TaskInfo oldTaskInfo = getTaskInfo(Arrays.asList(oldCpu, oldMem, oldDisk));
    oldTaskInfo = configKafkaHeapOpts(oldTaskInfo, oldHeapConfig);

    PersistentOfferRequirementProvider provider = new PersistentOfferRequirementProvider(state, configState);
    OfferRequirement req = provider.getUpdateOfferRequirement(testConfigName, oldTaskInfo);
    Assert.assertNotNull(req);

    Resource updatedCpus = getResource(req, "cpus");
    Assert.assertEquals("cpus", updatedCpus.getName());
    Assert.assertEquals(1, updatedCpus.getScalar().getValue(), 0.0);

    Resource updatedMem = getResource(req, "mem");
    Assert.assertEquals("mem", updatedMem.getName());
    Assert.assertEquals(1000, updatedMem.getScalar().getValue(), 0.0);

    Resource updatedDisk = getResource(req, "disk");
    Assert.assertEquals("disk", updatedDisk.getName());
    Assert.assertEquals(5000, updatedDisk.getScalar().getValue(), 0.0);

    Assert.assertEquals(1, req.getTaskRequirements().size());
    final TaskInfo taskInfo = req.getTaskRequirements().iterator().next().getTaskInfo();
    final Environment environment = CommandInfo.parseFrom(taskInfo.getData()).getEnvironment();
    List<Environment.Variable> variablesList = environment.getVariablesList();
    List<Environment.Variable> envVariables = new ArrayList<>(variablesList);
    envVariables.sort((v1, v2) -> v1.getName().compareTo(v2.getName()));
    Assert.assertEquals(3, envVariables.size());
    Assert.assertEquals("KAFKA_DYNAMIC_BROKER_PORT", envVariables.get(0).getName());
    Assert.assertEquals(Boolean.toString(false), envVariables.get(0).getValue());
    Assert.assertEquals("KAFKA_HEAP_OPTS", envVariables.get(1).getName());
    Assert.assertEquals("-Xms500M -Xmx500M", envVariables.get(1).getValue());
    Assert.assertEquals("KAFKA_OVERRIDE_PORT", envVariables.get(2).getName());
    Assert.assertEquals("9092", envVariables.get(2).getValue());
  }

  private static Resource getResource(OfferRequirement req, String name) {
    Assert.assertEquals(1, req.getTaskRequirements().size());
    TaskInfo taskInfo = req.getTaskRequirements().iterator().next().getTaskInfo();
    for (Resource resource : taskInfo.getResourcesList()) {
      if (name.equals(resource.getName())) {
        return resource;
      }
    }

    return null;
  }

  private TaskInfo configKafkaHeapOpts(TaskInfo taskInfo, HeapConfig heapConfig) {
    final CommandInfo oldCommand = taskInfo.getCommand();
    final TaskInfo.Builder taskBuilder = TaskInfo.newBuilder(taskInfo);

    final CommandInfo newCommand = CommandInfo.newBuilder(oldCommand)
            .setEnvironment(Environment.newBuilder()
                    .addVariables(Environment.Variable
                            .newBuilder()
                            .setName("KAFKA_HEAP_OPTS")
                            .setValue("-Xms" + heapConfig.getSizeMb() + "M -Xmx" + heapConfig.getSizeMb() + "M")))
            .build();
    taskBuilder.setCommand(newCommand);
    return taskBuilder.build();
  }

  private TaskInfo getTaskInfo(List<Resource> resources) {
    TaskInfoBuilder builder = new TaskInfoBuilder(testTaskId.getValue(), testTaskName, testSlaveId);

    for (Resource resource : resources) {
      builder.addResource(resource);
    }

    final CommandInfo fakeCommand = CommandInfoBuilder.createCmdInfo("/bin/true", Arrays.asList(), Arrays.asList());
    builder.setCommand(fakeCommand);

    builder.setExecutorInfo(ExecutorInfoBuilder.createExecutorInfoBuilder()
            .setCommand(fakeCommand)
            .setName(testExecutorName)
            .setExecutorId(ExecutorID.newBuilder().setValue(""))
            .build());

    return builder.build();
  }
}<|MERGE_RESOLUTION|>--- conflicted
+++ resolved
@@ -4,7 +4,6 @@
 import org.apache.mesos.Protos.*;
 import org.apache.mesos.kafka.config.*;
 import org.apache.mesos.kafka.state.FrameworkStateService;
-import org.apache.mesos.offer.InvalidRequirementException;
 import org.apache.mesos.offer.OfferRequirement;
 import org.apache.mesos.offer.TaskUtils;
 import org.apache.mesos.protobuf.CommandInfoBuilder;
@@ -23,7 +22,6 @@
 
 public class PersistentOfferRequirementProviderTest {
 
-<<<<<<< HEAD
   private static final String testRole = "test-role";
   private static final String testPrincipal = "test-principal";
   private static final String testResourceId = "test-resource-id";
@@ -39,6 +37,7 @@
   private static final String testKafkaUri = "test-kafka-uri";
   private static final String testJavaUri = "test-java-uri";
   private static final String testOverriderUri = "test-overrider-uri";
+  private static final Long testPort = 9092L;
   private static final String testExecutorName = "test-executor-name";
   private static final String testExecutorUri = "test-executor-uri";
   private static final String testKafkaVerName = "test-kafka-ver-name";
@@ -47,31 +46,6 @@
   private static final String testKafkaZkAddress = "test-kafka-zk-address";
 
   @Mock private FrameworkStateService state;
-=======
-  private final String testRole = "test-role";
-  private final String testPrincipal = "test-principal";
-  private final String testResourceId = "test-resource-id";
-  private final String testTaskName = "broker-0";
-  private final String testTaskId = "test-task-id";
-  private final String testSlaveId = "test-slave-id";
-  private final String testConfigName = UUID.randomUUID().toString();
-  private final String testFrameworkName = "test-framework-name";
-  private final String testUser = "test-user";
-  private final String testPlacementStrategy = "test-placement-strategy";
-  private final String testPhaseStrategy = "test-phase-strategy";
-  private final String testDiskType = "test-disk-type";
-  private final String testKafkaUri = "test-kafka-uri";
-  private final String testJavaUri = "test-java-uri";
-  private final String testOverriderUri = "test-overrider-uri";
-  private final Long testPort = (long) 9092;
-  private final String testExecutorUri = "test-executor-uri";
-  private final String testKafkaVerName = "test-kafka-ver-name";
-  private final String testKafkaSandboxPath = "test-kafka-sandbox-path";
-  private final String testKafkaZkUri = "test-kafka-zk-uri";
-  private final String testKafkaZkAddress = "test-kafka-zk-address";
-
-  @Mock private KafkaStateService state;
->>>>>>> f7af71cd
   @Mock private KafkaConfigState configState;
   private KafkaSchedulerConfiguration schedulerConfig;
   private ServiceConfiguration serviceConfig;
@@ -126,11 +100,7 @@
   }
 
   @Test
-<<<<<<< HEAD
-  public void testNewRequirement() throws InvalidRequirementException, InvalidProtocolBufferException {
-=======
   public void testNewRequirement() throws Exception {
->>>>>>> f7af71cd
     when(configState.fetch(UUID.fromString(testConfigName))).thenReturn(schedulerConfig);
     when(state.getFrameworkId()).thenReturn(FrameworkID.newBuilder().setValue("abcd").build());
     PersistentOfferRequirementProvider provider = new PersistentOfferRequirementProvider(state, configState);
@@ -247,11 +217,7 @@
   }
 
   @Test
-<<<<<<< HEAD
-  public void testUpdateRequirement() throws InvalidRequirementException, InvalidProtocolBufferException {
-=======
   public void testUpdateRequirement() throws Exception {
->>>>>>> f7af71cd
     when(configState.fetch(UUID.fromString(testConfigName))).thenReturn(schedulerConfig);
     Resource oldCpu = ResourceBuilder.reservedCpus(0.5, testRole, testPrincipal, testResourceId);
     Resource oldMem = ResourceBuilder.reservedMem(500, testRole, testPrincipal, testResourceId);
